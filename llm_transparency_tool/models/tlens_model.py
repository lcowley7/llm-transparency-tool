--- conflicted
+++ resolved
@@ -40,8 +40,8 @@
     _tokenizer: Optional[transformers.PreTrainedTokenizer] = None,
     tlens_device: str = "cuda",
     dtype: torch.dtype = torch.float32,
-<<<<<<< HEAD
     supported_model_name: Optional[str] = None,
+    model_revision: Optional[str] = None,
 ):
     if supported_model_name is None:
         supported_model_name = model_name
@@ -50,13 +50,6 @@
         MODEL_ALIASES[supported_model_name] = []
     if model_name not in MODEL_ALIASES[supported_model_name]:
         MODEL_ALIASES[supported_model_name].append(model_name)
-=======
-    model_revision: Optional[str] = None,
-):
-    # if tlens_device == "cuda":
-    #     n_devices = torch.cuda.device_count()
-    # else:
-    #     n_devices = 1
 
     from_pretrained_kwargs = {}
     if not model_revision is None:
@@ -64,7 +57,7 @@
             "revision": model_revision,
         }
 
->>>>>>> 7ebfddcc
+
     tlens_model = transformer_lens.HookedTransformer.from_pretrained(
         model_name,
         hf_model=_hf_model,
@@ -103,11 +96,8 @@
         tokenizer: Optional[transformers.PreTrainedTokenizer] = None,
         device: str = "gpu",
         dtype: torch.dtype = torch.float32,
-<<<<<<< HEAD
         supported_model_name: str = None,
-=======
         model_revision: Optional[str] = None,
->>>>>>> 7ebfddcc
     ):
         if device == "gpu":
             self.device = "cuda"
@@ -141,7 +131,6 @@
 
     @property
     def _model(self):
-<<<<<<< HEAD
         tlens_model = load_hooked_transformer(
             self._model_name,
             _tokenizer=self.hf_tokenizer,
@@ -149,6 +138,7 @@
             tlens_device=self.device,
             dtype=self.dtype,
             supported_model_name=self._supported_model_name,
+            model_revision=self._model_revision,
         )
 
         if self.hf_tokenizer is not None:
@@ -159,28 +149,7 @@
         tlens_model.set_use_split_qkv_input(False)
 
         return tlens_model
-=======
-        # TODO: Original implementation always reload the model here, why?
-        if self.__loaded_model is None:
-            tlens_model = load_hooked_transformer(
-                self._model_name,
-                hf_model=self.hf_model,
-                tlens_device=self.device,
-                dtype=self.dtype,
-                model_revision=self._model_revision,
-            )
-
-            if self.hf_tokenizer is not None:
-                tlens_model.set_tokenizer(self.hf_tokenizer, default_padding_side="left")
-
-            tlens_model.set_use_attn_result(True)
-            tlens_model.set_use_attn_in(False)
-            tlens_model.set_use_split_qkv_input(False)
-            
-            self.__loaded_model = tlens_model
-            
-        return self.__loaded_model
->>>>>>> 7ebfddcc
+
 
     def model_info(self) -> ModelInfo:
         cfg = self._model.cfg
