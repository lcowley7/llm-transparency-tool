# Copyright (c) Meta Platforms, Inc. and affiliates.
# All rights reserved.
#
# This source code is licensed under the license found in the
# LICENSE file in the root directory of this source tree.

from dataclasses import dataclass
from typing import List, Optional

import torch
import transformer_lens
import transformers
from fancy_einsum import einsum
from jaxtyping import Float, Int
from typeguard import typechecked
import streamlit as st

from llm_transparency_tool.models.transparent_llm import ModelInfo, TransparentLlm


@dataclass
class _RunInfo:
    tokens: Int[torch.Tensor, "batch pos"]
    logits: Float[torch.Tensor, "batch pos d_vocab"]
    cache: transformer_lens.ActivationCache


@st.cache_resource(
    max_entries=1,
    show_spinner=True,
    hash_funcs={
        transformers.PreTrainedModel: id,
        transformers.PreTrainedTokenizer: id
    }
)
def load_hooked_transformer(
    model_name: str,
    hf_model: Optional[transformers.PreTrainedModel] = None,
    tlens_device: str = "cuda",
    dtype: torch.dtype = torch.float32,
):
    # if tlens_device == "cuda":
    #     n_devices = torch.cuda.device_count()
    # else:
    #     n_devices = 1
    tlens_model = transformer_lens.HookedTransformer.from_pretrained(
        model_name,
        hf_model=hf_model,
        fold_ln=False,  # Keep layer norm where it is.
        center_writing_weights=False,
        center_unembed=False,
        device=tlens_device,
        n_devices=8,
        move_to_device=True,
        dtype=dtype,
    )
    tlens_model.eval()
    return tlens_model


# TODO(igortufanov): If we want to scale the app to multiple users, we need more careful
# thread-safe implementation. The simplest option could be to wrap the existing methods
# in mutexes.
class TransformerLensTransparentLlm(TransparentLlm):
    """
    Implementation of Transparent LLM based on transformer lens.

    Args:
    - model_name: The official name of the model from HuggingFace. Even if the model was
        patched or loaded locally, the name should still be official because that's how
        transformer_lens treats the model.
    - hf_model: The language model as a HuggingFace class.
    - tokenizer,
    - device: "gpu" or "cpu"
    """

    def __init__(
        self,
        model_name: str,
        hf_model: Optional[transformers.PreTrainedModel] = None,
        tokenizer: Optional[transformers.PreTrainedTokenizer] = None,
        device: str = "gpu",
        dtype: torch.dtype = torch.float32,
    ):
        if device == "gpu":
            self.device = "cuda"
            if not torch.cuda.is_available():
                RuntimeError("Asked to run on gpu, but torch couldn't find cuda")
        elif device == "cpu":
            self.device = "cpu"
        else:
            raise RuntimeError(f"Specified device {device} is not a valid option")

        self.dtype = dtype
        self.hf_tokenizer = tokenizer
        self.hf_model = hf_model

        # self._model = tlens_model
        self._model_name = model_name
        self._prepend_bos = True
        self._last_run = None
        self._run_exception = RuntimeError(
            "Tried to use the model output before calling the `run` method"
        )

    def copy(self):
        import copy
        return copy.copy(self)

    @property
    def _model(self):
        tlens_model = load_hooked_transformer(
            self._model_name,
            hf_model=self.hf_model,
            tlens_device=self.device,
            dtype=self.dtype,
        )

        if self.hf_tokenizer is not None:
            tlens_model.set_tokenizer(self.hf_tokenizer, default_padding_side="left")

        tlens_model.set_use_attn_result(True)
        tlens_model.set_use_attn_in(False)
        tlens_model.set_use_split_qkv_input(False)

        return tlens_model

    def model_info(self) -> ModelInfo:
        cfg = self._model.cfg
        return ModelInfo(
            name=self._model_name,
            n_params_estimate=cfg.n_params,
            n_layers=cfg.n_layers,
            n_heads=cfg.n_heads,
            d_model=cfg.d_model,
            d_vocab=cfg.d_vocab,
        )

    @torch.no_grad()
    def run(self, sentences: List[str]) -> None:
        tokens = self._model.to_tokens(sentences, prepend_bos=self._prepend_bos)
        logits, cache = self._model.run_with_cache(tokens)

        self._last_run = _RunInfo(
            tokens=tokens,
            logits=logits,
            cache=cache,
        )

    def batch_size(self) -> int:
        if not self._last_run:
            raise self._run_exception
        return self._last_run.logits.shape[0]

    @typechecked
    def tokens(self) -> Int[torch.Tensor, "batch pos"]:
        if not self._last_run:
            raise self._run_exception
        return self._last_run.tokens

    @typechecked
    def tokens_to_strings(self, tokens: Int[torch.Tensor, "pos"]) -> List[str]:
        return self._model.to_str_tokens(tokens)

    @typechecked
    def logits(self) -> Float[torch.Tensor, "batch pos d_vocab"]:
        if not self._last_run:
            raise self._run_exception
        return self._last_run.logits

    @torch.no_grad()
    @typechecked
    def unembed(
        self,
        t: Float[torch.Tensor, "d_model"],
        normalize: bool,
    ) -> Float[torch.Tensor, "vocab"]:
        # t: [d_model] -> [batch, pos, d_model]
        tdim = t.unsqueeze(0).unsqueeze(0)
        if normalize:
            normalized = self._model.ln_final(tdim)
            result = self._model.unembed(normalized)
        else:
            result = self._model.unembed(tdim)
        return result[0][0]

    def _get_block(self, layer: int, block_name: str) -> str:
        if not self._last_run:
            raise self._run_exception
        return self._last_run.cache[f"blocks.{layer}.{block_name}"]

    # ================= Methods related to the residual stream =================

    @typechecked
    def residual_in(self, layer: int) -> Float[torch.Tensor, "batch pos d_model"]:
        if not self._last_run:
            raise self._run_exception
        return self._get_block(layer, "hook_resid_pre")

    @typechecked
    def residual_after_attn(
        self, layer: int
    ) -> Float[torch.Tensor, "batch pos d_model"]:
        if not self._last_run:
            raise self._run_exception
        return self._get_block(layer, "hook_resid_mid")

    @typechecked
    def residual_out(self, layer: int) -> Float[torch.Tensor, "batch pos d_model"]:
        if not self._last_run:
            raise self._run_exception
        return self._get_block(layer, "hook_resid_post")

    # ================ Methods related to the feed-forward layer ===============

    @typechecked
    def ffn_out(self, layer: int) -> Float[torch.Tensor, "batch pos d_model"]:
        if not self._last_run:
            raise self._run_exception
        return self._get_block(layer, "hook_mlp_out")

    @torch.no_grad()
    @typechecked
    def decomposed_ffn_out(
        self,
        batch_i: int,
        layer: int,
        pos: int,
    ) -> Float[torch.Tensor, "hidden d_model"]:
        # Take activations right before they're multiplied by W_out, i.e. non-linearity
        # and layer norm are already applied.
        processed_activations = self._get_block(layer, "mlp.hook_post")[batch_i][pos]
<<<<<<< HEAD
        if processed_activations.get_device() != self._model.W_out[layer].get_device():
            procssed_activations = processed_activations.to(self._model.W_out[layer].get_device())
        return torch.mul(processed_activations.unsqueeze(-1), self._model.W_out[layer])
=======
        return torch.mul(processed_activations.unsqueeze(-1), self._model.blocks[layer].mlp.W_out)
>>>>>>> bbacb51b

    @typechecked
    def neuron_activations(
        self,
        batch_i: int,
        layer: int,
        pos: int,
    ) -> Float[torch.Tensor, "hidden"]:
        return self._get_block(layer, "mlp.hook_pre")[batch_i][pos]

    @typechecked
    def neuron_output(
        self,
        layer: int,
        neuron: int,
    ) -> Float[torch.Tensor, "d_model"]:
        return self._model.blocks[layer].mlp.W_out[neuron]

    # ==================== Methods related to the attention ====================

    @typechecked
    def attention_matrix(
        self, batch_i: int, layer: int, head: int
    ) -> Float[torch.Tensor, "query_pos key_pos"]:
        return self._get_block(layer, "attn.hook_pattern")[batch_i][head]

    @typechecked
    def attention_output_per_head(
        self,
        batch_i: int,
        layer: int,
        pos: int,
        head: int,
    ) -> Float[torch.Tensor, "d_model"]:
        return self._get_block(layer, "attn.hook_result")[batch_i][pos][head]

    @typechecked
    def attention_output(
        self,
        batch_i: int,
        layer: int,
        pos: int,
    ) -> Float[torch.Tensor, "d_model"]:
        return self._get_block(layer, "hook_attn_out")[batch_i][pos]

    @torch.no_grad()
    @typechecked
    def decomposed_attn(
        self, batch_i: int, layer: int
    ) -> Float[torch.Tensor, "pos key_pos head d_model"]:
        if not self._last_run:
            raise self._run_exception
        hook_v = self._get_block(layer, "attn.hook_v")[batch_i]
<<<<<<< HEAD
        b_v = self._model.b_V[layer]
        v = hook_v.cpu() + b_v.cpu()
        pattern = self._get_block(layer, "attn.hook_pattern")[batch_i].to(v.dtype).cpu()
=======
        b_v = self._model.blocks[layer].attn.b_V

        # support for gqa
        num_head_groups = b_v.shape[-2] // hook_v.shape[-2]
        hook_v = hook_v.repeat_interleave(num_head_groups, dim=-2)

        v = hook_v + b_v
        pattern = self._get_block(layer, "attn.hook_pattern")[batch_i].to(v.dtype)
>>>>>>> bbacb51b
        z = einsum(
            "key_pos head d_head, "
            "head query_pos key_pos -> "
            "query_pos key_pos head d_head",
            v,
            pattern,
        )
        decomposed_attn = einsum(
            "pos key_pos head d_head, "
            "head d_head d_model -> "
            "pos key_pos head d_model",
<<<<<<< HEAD
            z.type(torch.float32),
            self._model.W_O[layer].cpu().type(torch.float32),
=======
            z,
            self._model.blocks[layer].attn.W_O,
>>>>>>> bbacb51b
        )
        return decomposed_attn<|MERGE_RESOLUTION|>--- conflicted
+++ resolved
@@ -230,13 +230,9 @@
         # Take activations right before they're multiplied by W_out, i.e. non-linearity
         # and layer norm are already applied.
         processed_activations = self._get_block(layer, "mlp.hook_post")[batch_i][pos]
-<<<<<<< HEAD
         if processed_activations.get_device() != self._model.W_out[layer].get_device():
             procssed_activations = processed_activations.to(self._model.W_out[layer].get_device())
-        return torch.mul(processed_activations.unsqueeze(-1), self._model.W_out[layer])
-=======
         return torch.mul(processed_activations.unsqueeze(-1), self._model.blocks[layer].mlp.W_out)
->>>>>>> bbacb51b
 
     @typechecked
     def neuron_activations(
@@ -290,20 +286,16 @@
         if not self._last_run:
             raise self._run_exception
         hook_v = self._get_block(layer, "attn.hook_v")[batch_i]
-<<<<<<< HEAD
-        b_v = self._model.b_V[layer]
         v = hook_v.cpu() + b_v.cpu()
         pattern = self._get_block(layer, "attn.hook_pattern")[batch_i].to(v.dtype).cpu()
-=======
-        b_v = self._model.blocks[layer].attn.b_V
+        b_v = self._model.blocks[layer].attn.b_V.cpu()
 
         # support for gqa
         num_head_groups = b_v.shape[-2] // hook_v.shape[-2]
         hook_v = hook_v.repeat_interleave(num_head_groups, dim=-2)
 
         v = hook_v + b_v
-        pattern = self._get_block(layer, "attn.hook_pattern")[batch_i].to(v.dtype)
->>>>>>> bbacb51b
+        pattern = self._get_block(layer, "attn.hook_pattern")[batch_i].to(v.dtype).cpu()
         z = einsum(
             "key_pos head d_head, "
             "head query_pos key_pos -> "
@@ -315,12 +307,7 @@
             "pos key_pos head d_head, "
             "head d_head d_model -> "
             "pos key_pos head d_model",
-<<<<<<< HEAD
-            z.type(torch.float32),
-            self._model.W_O[layer].cpu().type(torch.float32),
-=======
             z,
-            self._model.blocks[layer].attn.W_O,
->>>>>>> bbacb51b
+            self._model.blocks[layer].attn.W_O.cpu().type(torch.float32),
         )
         return decomposed_attn